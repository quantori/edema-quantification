import logging
from pathlib import Path
from typing import List

import cv2
import numpy as np
import pandas as pd
import torch
from mmdet.apis import inference_detector, init_detector

from src.data.utils import get_file_list
from src.data.utils_sly import FEATURE_MAP


class FeatureDetector:
    """A class used for the detection of radiological features."""

    def __init__(
        self,
        model_dir: str,
        conf_threshold: float = 0.01,
        iou_threshold: float = 0.5,
        device: str = 'auto',
    ):
        # Get config path
        config_list = get_file_list(
            src_dirs=model_dir,
            ext_list='.py',
        )
        assert len(config_list) == 1, 'Keep only one config file in the model directory'
        config_path = config_list[0]

        # Get checkpoint path
        checkpoint_list = get_file_list(
            src_dirs=model_dir,
            ext_list='.pth',
        )
        assert len(checkpoint_list) == 1, 'Keep only one checkpoint file in the model directory'
        checkpoint_path = checkpoint_list[0]

        # Load the model
        if device == 'cpu':
            device_ = 'cpu'
        elif device == 'gpu':
            device_ = 'cuda'
        elif device == 'auto':
            device_ = torch.device('cuda' if torch.cuda.is_available() else 'cpu')
        else:
            raise ValueError(f'Unknown device: {device}')

        self.model = init_detector(
            config=config_path,
            checkpoint=checkpoint_path,
            device=device_,
        )
        self.features = self.model.CLASSES

        # Set conf_threshold
        try:
            self.model.test_cfg.rcnn.score_thr = conf_threshold
        except Exception:
            self.model.test_cfg.score_thr = conf_threshold

        # Set iou_threshold
        if 'nms' in self.model.test_cfg:
            self.model.test_cfg.nms.iou_threshold = iou_threshold
        elif 'rpn' in self.model.test_cfg and 'rcnn' in self.model.test_cfg:
            self.model.test_cfg.rpn.nms.iou_threshold = iou_threshold
            self.model.test_cfg.rcnn.nms.iou_threshold = iou_threshold
        else:
            raise ValueError('Unknown case for the assignment of iou_threshold')

        # Log model parameters
        logging.info('')
        logging.info(f'Model.....................: {self.model.cfg.model["type"]}')
        logging.info(f'Model dir.................: {model_dir}')
        logging.info(f'Confidence threshold......: {conf_threshold}')

    def predict(
        self,
        img: np.ndarray,
    ) -> List[np.ndarray]:
        detections = inference_detector(model=self.model, imgs=img)

        return detections

    def process_detections(
        self,
        img_path: str,
        detections: List[np.ndarray],
    ) -> pd.DataFrame:
        columns = [
            'Image path',
            'Image name',
            'Image height',
            'Image width',
            'x1',
            'y1',
            'x2',
            'y2',
            'Box width',
            'Box height',
            'Box area',
            'Feature ID',
            'Feature',
            'Confidence',
        ]

        df = pd.DataFrame(columns=columns)
        img_height, img_width = cv2.imread(img_path).shape[:2]

        # Return a 1-row dataframe if there are no detections
        if all(len(arr) == 0 for arr in detections):
            row_data = {
                'Image path': [img_path],
                'Image name': [Path(img_path).name],
                'Image height': [img_height],
                'Image width': [img_width],
            }
            df = pd.DataFrame(data=row_data, columns=columns)
            return df

        # Iterate over class detections
        for feature_idx, feature_detections in enumerate(detections):
            if feature_detections.size == 0:
                num_detections = 1
            else:
                num_detections = feature_detections.shape[0]

            # Iterate over boxes on a single image
            df_ = pd.DataFrame(index=range(num_detections), columns=columns)
            df_['Image path'] = img_path
            df_['Image name'] = Path(img_path).name
            df_['Image height'] = img_height
            df_['Image width'] = img_width
            for box_idx, box in enumerate(feature_detections):
                # box -> array(x_min, y_min, x_max, y_max, confidence)
                df_.at[box_idx, 'x1'] = int(box[0])
                df_.at[box_idx, 'y1'] = int(box[1])
                df_.at[box_idx, 'x2'] = int(box[2])
                df_.at[box_idx, 'y2'] = int(box[3])
                df_.at[box_idx, 'Feature'] = self.features[feature_idx]
                df_.at[box_idx, 'Feature ID'] = FEATURE_MAP[self.features[feature_idx]]
                df_.at[box_idx, 'Confidence'] = box[4]

            df = pd.concat([df, df_])

        df['Box width'] = abs(df.x2 - df.x1 + 1)
        df['Box height'] = abs(df.y2 - df.y1 + 1)
        df['Box area'] = df['Box width'] * df['Box height']

        df.dropna(subset=['x1', 'x2', 'y1', 'y2', 'Confidence'], inplace=True)
        df.sort_values('Feature ID', inplace=True)
        df.reset_index(drop=True, inplace=True)

        return df


if __name__ == '__main__':
    import os

    test_dir = 'data/coco/test/'
    img_paths = get_file_list(
        src_dirs=os.path.join(test_dir, 'data'),
        ext_list='.png',
    )
    model = FeatureDetector(
<<<<<<< HEAD
        model_dir='models/feature_detection/FasterRCNN_ResNeXt101',
=======
        model_dir='models/feature_detection/FasterRCNN_ResNet50',
>>>>>>> 69713907
        conf_threshold=0.01,
        iou_threshold=0.5,
        device='auto',
    )
    df_dets = pd.DataFrame()
    for img_path in img_paths:
        img = cv2.imread(img_path)
        dets = model.predict(img)
        df_dets_ = model.process_detections(
            img_path=img_path,
            detections=dets,
        )
        df_dets = pd.concat([df_dets, df_dets_])
    df_dets.index += 1
    df_dets.to_excel(
        os.path.join(test_dir, 'predictions.xlsx'),
        sheet_name='Detections',
        index=True,
        index_label='ID',
    )<|MERGE_RESOLUTION|>--- conflicted
+++ resolved
@@ -165,11 +165,7 @@
         ext_list='.png',
     )
     model = FeatureDetector(
-<<<<<<< HEAD
-        model_dir='models/feature_detection/FasterRCNN_ResNeXt101',
-=======
         model_dir='models/feature_detection/FasterRCNN_ResNet50',
->>>>>>> 69713907
         conf_threshold=0.01,
         iou_threshold=0.5,
         device='auto',
