--- conflicted
+++ resolved
@@ -22,12 +22,9 @@
     - src/models/lung_segmenter.py
     - configs/segment_lungs.yaml
     - data/interim/img
-<<<<<<< HEAD
-=======
     - models/lung_segmentation/DeepLabV3
     - models/lung_segmentation/FPN
     - models/lung_segmentation/MAnet
->>>>>>> 673e39a1
     outs:
     - data/interim_lung_seg
 
