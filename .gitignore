--- conflicted
+++ resolved
@@ -153,13 +153,7 @@
 .dvc/tmp
 .dvc/cache
 
-<<<<<<< HEAD
 # savings from training
 savings/
-=======
-# Directory with temporary files
-/temp/
-
 # MLFlow
-/mlruns/
->>>>>>> 8460474c
+/mlruns/