import os
import logging
import warnings
from pathlib import Path
from typing import Dict, List, Union

import cv2
import numpy as np
from PIL import Image


def get_file_list(
    src_dirs: Union[List[str], str],
    ext_list: Union[List[str], str],
    include_template: str = '',
) -> List[str]:
    """
    Get list of files with the specified extensions

    Args:
        src_dirs: directory(s) with files inside
        ext_list: extension(s) used for a search
        include_template: include directories with this template
    Returns:
        all_files: a list of file paths
    """

    all_files = []
    src_dirs = [src_dirs, ] if isinstance(src_dirs, str) else src_dirs
    ext_list = [ext_list, ] if isinstance(ext_list, str) else ext_list
    for src_dir in src_dirs:
        for root, dirs, files in os.walk(src_dir):
            for file in files:
                file_ext = Path(file).suffix
                file_ext = file_ext.lower()
                dir_name = os.path.basename(root)
                if (
                    file_ext in ext_list
                    and include_template in dir_name
                ):
                    file_path = os.path.join(root, file)
                    all_files.append(file_path)
    all_files.sort()
    return all_files


def convert_seconds_to_hms(
        sec: Union[float, int],
) -> str:
    """Function that converts time period in seconds into %h:%m:%s expression.
    Args:
        sec (float): time period in seconds
    Returns:
        output (string): formatted time period
    """
    sec = int(sec)
    h = sec // 3600
    m = sec % 3600 // 60
    s = sec % 3600 % 60
    output = '{:02d}h:{:02d}m:{:02d}s'.format(h, m, s)
    return output


def separate_lungs(
        mask: np.array,
):
    assert np.max(mask) <= 1 and np.min(mask) >= 0, f'Mask values should be in [0,1] scale (max: {np.max(mask)}, min: {np.min(mask)}'
    binary_map = (mask > 0.5).astype(np.uint8)
    num_labels, labels, stats, centroids = cv2.connectedComponentsWithStats(
        image=binary_map,
        connectivity=8,
        ltype=cv2.CV_32S,
    )
    centroids = centroids.astype(np.int32)
    lungs = []

    if num_labels != 3:
        warnings.warn("There aren't 2 objects on predicted mask, this might cause incorrect results")

        while num_labels <= 2:
            stats = np.append(stats, [stats[-1]], axis=0)
            centroids = np.append(centroids, [centroids[-1]], axis=0)
            num_labels += 1

    for i in range(1, 3):
        x0, y0 = stats[i, cv2.CC_STAT_LEFT], stats[i, cv2.CC_STAT_TOP]
        x1, y1 = x0 + stats[i, cv2.CC_STAT_WIDTH], y0 + stats[i, cv2.CC_STAT_HEIGHT]
        zero_matrix = np.zeros_like(mask)
        zero_matrix[y0:y1, x0:x1] = mask[y0:y1, x0:x1]
        lungs.append({"lung": zero_matrix, "centroid": centroids[i]})

    if lungs[0]["centroid"][0] < lungs[1]["centroid"][0]:
        left_lung, right_lung = lungs[0]["lung"], lungs[1]["lung"]
    else:
        right_lung, left_lung = lungs[0]["lung"], lungs[1]["lung"]
    return left_lung, right_lung


def extract_model_params(
        model_path: str,
) -> Dict:

    models = [
        "Unet",
        "Unet++",
        "DeepLabV3",
        "DeepLabV3+",
        "FPN",
        "Linknet",
        "PSPNet",
        "PAN",
        "MAnet",
    ]

    encoders = [
        "resnet18",
        "resnet34",
        "resnet50",
        "resnet101",
        "resnet152",
        "resnext50_32x4d",
        "resnext101_32x4d",
        "resnext101_32x8d",
        "resnext101_32x16d",
        "resnext101_32x32d",
        "resnext101_32x48d",
        "timm-resnest14d",
        "timm-resnest26d",
        "timm-resnest50d",
        "timm-resnest101e",
        "timm-resnest200e",
        "timm-resnest269e",
        "timm-resnest50d_4s2x40d",
        "timm-resnest50d_1s4x24d",
        "timm-res2net50_26w_4s",
        "timm-res2net101_26w_4s",
        "timm-res2net50_26w_8s",
        "timm-res2net50_48w_2s",
        "timm-res2net50_14w_8s",
        "timm-res2next50",
        "timm-regnetx_016",
        "timm-regnetx_032",
        "timm-res2net50_26w_6s",
        "timm-regnetx_002",
        "timm-regnetx_004",
        "timm-regnetx_006",
        "timm-regnetx_008",
        "timm-regnetx_040",
        "timm-regnetx_064",
        "timm-regnetx_080",
        "timm-regnetx_120",
        "timm-regnetx_160",
        "timm-regnetx_320",
        "timm-regnety_002",
        "timm-regnety_004",
        "timm-regnety_006",
        "timm-regnety_008",
        "timm-regnety_016",
        "timm-regnety_032",
        "timm-regnety_040",
        "timm-regnety_064",
        "timm-regnety_080",
        "timm-regnety_120",
        "timm-regnety_160",
        "timm-regnety_320",
        "senet154",
        "se_resnet50",
        "se_resnet101",
        "se_resnet152",
        "se_resnext50_32x4d",
        "se_resnext101_32x4d",
        "timm-skresnet18",
        "timm-skresnet34",
        "timm-skresnext50_32x4d",
        "densenet121",
        "densenet169",
        "densenet201",
        "densenet161",
        "inceptionresnetv2",
        "inceptionv4",
        "xception",
        "efficientnet-b0",
        "efficientnet-b1",
        "efficientnet-b2",
        "efficientnet-b3",
        "efficientnet-b4",
        "efficientnet-b5",
        "efficientnet-b6",
        "efficientnet-b7",
        "timm-efficientnet-b0",
        "timm-efficientnet-b1",
        "timm-efficientnet-b2",
        "timm-efficientnet-b3",
        "timm-efficientnet-b4",
        "timm-efficientnet-b5",
        "timm-efficientnet-b6",
        "timm-efficientnet-b7",
        "timm-efficientnet-b8",
        "timm-efficientnet-l2",
        "timm-efficientnet-lite0",
        "timm-efficientnet-lite1",
        "timm-efficientnet-lite2",
        "timm-efficientnet-lite3",
        "timm-efficientnet-lite4",
        "mobilenet_v2",
        "dpn68",
        "dpn68b",
        "dpn92",
        "dpn98",
        "dpn107",
        "dpn131",
        "vgg11",
        "vgg11_bn",
        "vgg13",
        "vgg13_bn",
        "vgg16",
        "vgg16_bn",
        "vgg19",
        "vgg19_bn",
    ]

    weights = [
        "imagenet",
        "ssl",
        "swsl",
        "instagram",
        "imagenet+background",
        "noisy-student",
        "advprop",
        "imagenet+5k",
    ]

    model_params = {
        "model_name": None,
        "encoder_name": None,
        "encoder_weights": None,
    }
    for model in models:
        if model + "_" in model_path:
            model_params["model_name"] = model
            break

    model_path = model_path.replace(model_params["model_name"] + "_", "*")

    for encoder in encoders:
        if "*" + encoder + "_" in model_path:
            model_params["encoder_name"] = encoder
            break

    for weight in weights:
        if "_" + weight + "_" in model_path:
            model_params["encoder_weights"] = weight
            break

    return model_params


def normalize_image(
        image: np.ndarray,
        target_min: Union[int, float] = 0.0,
        target_max: Union[int, float] = 1.0,
        target_type=np.float32,
) -> Union[int, float]:
    a = (target_max - target_min) / (image.max() - image.min())
    b = target_max - a * image.max()
    image_norm = (a * image + b).astype(target_type)
    return image_norm


class MorphologicalTransformations:
    def __init__(
            self,
<<<<<<< HEAD
            thresh_method: str,
            thresh_val: float,
    ):
        self.thresh_method = 'otsu'
        self.thresh_val = None

    def read_image(self,image_file):
        image_src = cv2.imread(image_file, 0)
        return image_src
=======
            image_file: str,
    ):
>>>>>>> 6d1c52e5

    def binarize(
            self,
            image_file: str,
    ):

        thresh_method= self.thresh_method
        thresh_val=self.thresh_val
        image_src = self.read_image(image_file)

        assert thresh_method in ['otsu', 'triangle', 'manual'], f'Invalid thresh_method: {thresh_method}'

<<<<<<< HEAD
=======
    def binary(
            self,
            thresh_method: str = 'otsu',
            thresh_val: float = None,
    ):
        color_1 = self.MAX_PIXEL
        color_2 = self.MIN_PIXEL
        image_src = self.read_image()

        assert thresh_method in ['otsu', 'triangle', 'manual'], f'Invalid thresh_method: {thresh_method}'

>>>>>>> 6d1c52e5
        if thresh_method == 'otsu':
            threshold_value, _ = cv2.threshold(image_src, 0, 255, cv2.THRESH_BINARY + cv2.THRESH_OTSU)
        elif thresh_method == 'triangle':
            threshold_value, _ = cv2.threshold(image_src, 0, 255, cv2.THRESH_BINARY + cv2.THRESH_TRIANGLE)
        elif thresh_method == 'manual':
            threshold_value = thresh_val
        else:
            logging.warning(f'Invalid threshold')

        initial_conv = np.where((image_src <= threshold_value), image_src, 255)
        final_conv = np.where((initial_conv > threshold_value), initial_conv, 0)

        return final_conv

    def erosion(
            self,
            image_src,
    ):
        kernel = np.ones((6, 6), 'uint8')
        erode_img = cv2.erode(image_src, kernel, cv2.BORDER_REFLECT, iterations=1)
        return erode_img

    def extract_boundary(
            self,
            image_src,
    ):
        image_eroded = self.erosion(image_src=image_src)
        ext_bound = image_src - image_eroded
        return ext_bound

    @staticmethod
    def visualize_boundary(
            image_src,
            boundary,
    ):  # boundary is the output from extract_boundary function
        alpha = 0.5
        beta = 1.0 - alpha
        boundary = np.expand_dims(boundary, axis=-1)
        res_bound = cv2.resize(boundary, dsize=(1024, 1024), interpolation=cv2.INTER_CUBIC)

        image=cv2.imread(image_src, cv2.IMREAD_GRAYSCALE)
        lung = np.expand_dims(image, axis=-1)
        dst = cv2.addWeighted(res_bound, alpha, lung, beta, 0.0, dtype=cv2.CV_64F)
        backtorgb = cv2.cvtColor(dst.astype(np.uint8), cv2.COLOR_GRAY2RGB)
        return backtorgb

<|MERGE_RESOLUTION|>--- conflicted
+++ resolved
@@ -6,7 +6,7 @@
 
 import cv2
 import numpy as np
-from PIL import Image
+
 
 
 def get_file_list(
@@ -270,7 +270,6 @@
 class MorphologicalTransformations:
     def __init__(
             self,
-<<<<<<< HEAD
             thresh_method: str,
             thresh_val: float,
     ):
@@ -280,10 +279,6 @@
     def read_image(self,image_file):
         image_src = cv2.imread(image_file, 0)
         return image_src
-=======
-            image_file: str,
-    ):
->>>>>>> 6d1c52e5
 
     def binarize(
             self,
@@ -296,20 +291,6 @@
 
         assert thresh_method in ['otsu', 'triangle', 'manual'], f'Invalid thresh_method: {thresh_method}'
 
-<<<<<<< HEAD
-=======
-    def binary(
-            self,
-            thresh_method: str = 'otsu',
-            thresh_val: float = None,
-    ):
-        color_1 = self.MAX_PIXEL
-        color_2 = self.MIN_PIXEL
-        image_src = self.read_image()
-
-        assert thresh_method in ['otsu', 'triangle', 'manual'], f'Invalid thresh_method: {thresh_method}'
-
->>>>>>> 6d1c52e5
         if thresh_method == 'otsu':
             threshold_value, _ = cv2.threshold(image_src, 0, 255, cv2.THRESH_BINARY + cv2.THRESH_OTSU)
         elif thresh_method == 'triangle':
