--- conflicted
+++ resolved
@@ -84,15 +84,9 @@
 
         transformed = transform(image=image_arr, masks=masks)
 
-<<<<<<< HEAD
-        findings = torch.tensor(findings, dtype=torch.uint8)
         tensor = data_classes_utils.combine_image_and_masks(
             transformed['image'], transformed['masks']
         )
-=======
-        tensor = data_classes_utils.combine_image_and_masks(transformed['image'],
-                                                            transformed['masks'])
->>>>>>> 06ffc647
         return tensor, findings
 
 
@@ -127,8 +121,18 @@
                 edema_full, self.train_share, metadata_df, verbose=True
             )
 
-    def train_dataloader(self):
-        return DataLoader(self.edema_train, batch_size=self.batch_size)
+    def train_dataloader(self, num_workers=1):
+        return DataLoader(self.edema_train, batch_size=self.batch_size, num_workers=num_workers)
 
-    def test_dataloader(self):
-        return DataLoader(self.edema_test, batch_size=self.batch_size)+    def test_dataloader(self, num_workers=1):
+        return DataLoader(self.edema_test, batch_size=self.batch_size, num_workers=num_workers)
+
+
+# if __name__ == '__main__':
+
+#     metadata_df = pd.read_excel(
+#         os.path.join('C:/Users/makov/Desktop/data_edema', 'metadata.xlsx')
+#     ).fillna({'Class ID': -1})
+#     dataset = EdemaDataset(metadata_df)
+#     images, labels = dataset.__getitem__(1)
+#     print(images.dtype)