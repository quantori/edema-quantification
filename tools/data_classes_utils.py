import re
from collections import defaultdict
from typing import Dict, List, Tuple, Union

import pandas as pd
import numpy as np

import torch
from torch.utils.data import Dataset, Subset
import cv2
import albumentations as A
from PIL import Image, ImageDraw, ImageOps

from tools.utils_sly import FIGURE_MAP, convert_base64_to_image


FINDINGS_DTYPE = torch.float32
IMAGE_DTYPE = torch.float
MASK_DTYPE = np.float
# all relevant edema findings for which masks will be prepared subsequently
EDEMA_FINDINGS = ['No_findings'] + [k for k in FIGURE_MAP.keys() if k != 'Heart']


def parse_coord_string(coord_string: str) -> np.ndarray:
    coordinates = [int(d) for d in re.findall(r'\d+', coord_string)]
    return np.array(coordinates).reshape(-1, 2)


def extract_annotations(group_df: pd.DataFrame) -> Dict[str, Union[defaultdict, None]]:

    # for "No edema" class there are no findings
    if group_df['Figure'].isna().all():
        return {'No edema': None}

    # for other classes we create dict with finding_name as a key
    # and values are the lists containing
    # coordinates of points for polygon annotations and mask data for mask annotations
    annotations = {k: defaultdict(list) for k in group_df['Figure'].unique()}

    # change 'x1', 'y1' columns type from float (due to NANs presence) to int
    group_df = group_df[['Figure', 'x1', 'y1', 'Mask', 'Points']].astype(int, errors='ignore')

    for _, data in group_df.iterrows():

        if pd.notna(data['Mask']):
            annotations[data['Figure']]['bitmaps'].append(data.loc['x1':'Mask'].to_dict())
        else:
            annotations[data['Figure']]['polygons'].append(parse_coord_string(data['Points']))

    return annotations


def make_masks(
    image: Image.Image,
    annotations: Dict,
    linelike_finding_width: int = 15,
) -> Tuple[List[np.ndarray], List[int], int]:
    """

    Args:
        image: image
        annotations: dict with annotation data for a given image
        linelike_finding_width: line width in masks corresponding to findings annotated with lines

    Returns:
        masks: list of masks represented as numpy arrays for each edema finding
        findings: list of 0/1 values showing the absence/presence of a given finding in a given image
        default_mask_value: value with which mask is padded depending on the
            presence of at least one of the edema findings in the image
    """

    masks = []
    findings = []
    width, height = image.size
    default_mask_value = 1 if any(f in EDEMA_FINDINGS for f in annotations.keys()) else 0

    for finding in EDEMA_FINDINGS:
        # binary mask template
        finding_mask = Image.new(mode='1', size=(width, height), color=default_mask_value)

        if finding in annotations.keys():

            # draw finding mask represented by polygons
            if annotations[finding]['polygons']:

                draw = ImageDraw.Draw(finding_mask)

                for point_array in annotations[finding]['polygons']:
                    # for line-like findings we draw lines with default width of 15px
                    if finding in ('Kerley', 'Cephalization'):
                        draw.line(
                            point_array.flatten().tolist(), fill=0, width=linelike_finding_width
                        )
                    else:
                        draw.polygon(point_array.flatten().tolist(), fill=0, outline=0)

            # draw finding mask represented by bitmaps
            elif annotations[finding]['bitmaps']:

                for bitmap in annotations[finding]['bitmaps']:
                    bitmap_array = convert_base64_to_image(bitmap['Mask'])
                    bitmap_mask = Image.fromarray(bitmap_array).convert('1')
                    inverted_bitmap_mask = ImageOps.invert(bitmap_mask)

                    finding_mask.paste(inverted_bitmap_mask, box=(bitmap['x1'], bitmap['y1']))

            else:
                raise RuntimeError('neither polygon nor mask data is present in the metadata')

            masks.append(np.array(finding_mask, dtype=MASK_DTYPE))
            findings.append(1)

        else:
            masks.append(np.array(finding_mask, dtype=MASK_DTYPE))
            findings.append(0)

    return masks, findings, default_mask_value


<<<<<<< HEAD
def resize_and_create_masks(
    image: Image.Image,
    annotations: Dict,
    target_size: Tuple[int, int],
    linelike_finding_width: int = 15,
) -> Tuple[np.ndarray, List[np.ndarray], List[int]]:
=======
def resize_and_create_masks(image: Image.Image,
                            annotations: Dict,
                            target_size: Tuple[int, int],
                            linelike_finding_width: int = 15,
                            ) -> Tuple[np.ndarray, List[np.ndarray], torch.Tensor]:
>>>>>>> 06ffc647

    """

    Args:
        image: input image
        annotations: dict with image annotations
        target_size: tuple with target image size (width, height)
        linelike_finding_width: width in pixels for linelike annotations

    Returns:
        image_resized: numpy array of the resized image
        masks_resized: list of numpy arrays of the resized masks
        findings: list of 0/1 values showing the presence/absence of a given finding in a given image
    """

    # image and created image masks with initial size
    image_arr = np.array(image)
    masks, findings, default_mask_value = make_masks(
        image, annotations, linelike_finding_width=linelike_finding_width
    )

    # further we resize image and masks by padding them while keeping initial aspect ratio
    # this transform mimics PIL.ImageOps.pad function
    # therefore we define resize_transform depending on several factors
    width_new, height_new = target_size
    width_0, height_0 = image.size
    aspect_0 = width_0 / height_0
    aspect_new = width_new / height_new

    if aspect_0 < aspect_new:
        if width_0 > height_0:
            resize_transform = A.augmentations.geometric.SmallestMaxSize(max_size=height_new)
        else:
            resize_transform = A.augmentations.geometric.LongestMaxSize(max_size=height_new)
    elif aspect_0 > aspect_new:
        if width_0 > height_0:
            resize_transform = A.augmentations.geometric.LongestMaxSize(max_size=width_new)
        else:
            resize_transform = A.augmentations.geometric.SmallestMaxSize(max_size=width_new)
    else:
        resize_transform = A.augmentations.geometric.Resize(height_new, width_new)

    # make image and masks resize operations
    # image is padded with 0 and masks with default_mask_value (0/1)
    transform = A.Compose(
        [
            resize_transform,
            A.augmentations.geometric.PadIfNeeded(
                height_new,
                width_new,
                border_mode=cv2.BORDER_CONSTANT,
                value=0,
                mask_value=default_mask_value,
            ),
        ]
    )

    transformed = transform(image=image_arr, masks=masks)
    image_resized = transformed['image']
    masks_resized = transformed['masks']

    findings = torch.tensor(findings, dtype=FINDINGS_DTYPE)

    return image_resized, masks_resized, findings


<<<<<<< HEAD
def combine_image_and_masks(
    transformed_image: torch.Tensor,
    transformed_masks: List[torch.Tensor],
) -> torch.Tensor:
    transformed_image = [transformed_image]
=======
def combine_image_and_masks(transformed_image: torch.Tensor,
                            transformed_masks: List[torch.Tensor],
                            ) -> torch.Tensor:
    transformed_image = [transformed_image.to(dtype=IMAGE_DTYPE)]
>>>>>>> 06ffc647
    expanded_masks = [m.expand(1, -1, -1) for m in transformed_masks]
    tensor = torch.cat(transformed_image + expanded_masks, dim=0)

    return tensor


def split_dataset(
    dataset: Dataset,
    train_share: float,
    metadata_df: pd.DataFrame,
    n_split_trials: int = 500,
    ensure_all_classes_in_splits: bool = True,
    verbose: bool = False,
) -> Tuple[Subset, Subset]:

    rmsd_min = np.inf
    best_train_subjects_set = None
    best_test_subjects_set = None
    best_class_distribution = None

    for i in range(n_split_trials):
        # shuffle df and split into two subsets based on Subject IDs
        grouped = (
            metadata_df.sample(frac=1.0, random_state=i)
            .reset_index(drop=True)
            .groupby('Subject ID', sort=False)['Image path']
            .nunique()
            .cumsum()
            .transform(lambda s: s / s.max())
        )

        train_subjects = grouped[grouped < train_share].index
        test_subjects = grouped[grouped >= train_share].index

        dfc = metadata_df.copy()
        dfc.loc[dfc['Subject ID'].isin(train_subjects), 'train_test_set'] = 'train'
        dfc.loc[dfc['Subject ID'].isin(test_subjects), 'train_test_set'] = 'test'

        dfc_percentages = (
            dfc.groupby('train_test_set')['Class ID'].value_counts(normalize=True).unstack()
        )

        if ensure_all_classes_in_splits:
            # if there is any NAN, it means that the splits do not contain all classes
            if dfc_percentages.isna().any().any():
                continue

        # RMSD between class shares in train/test splits
        rmsd_classes = np.sum((dfc_percentages.loc['train'] - dfc_percentages.loc['test']) ** 2)

        if rmsd_classes < rmsd_min:
            rmsd_min = rmsd_classes
            best_train_subjects_set, best_test_subjects_set = train_subjects, test_subjects
            best_class_distribution = dfc_percentages

    if best_class_distribution is None:
        raise RuntimeError(
            (
                f'{n_split_trials} split trials were not enough to split dataset. '
                'Consider increasing n_split_trials parameter '
                'or set ensure_all_classes_in_splits to False'
            )
        )

    unique_image_paths = metadata_df['Image path'].unique()
    image_path2index_dict = dict(zip(unique_image_paths, range(unique_image_paths.size)))
    train_indices = (
        metadata_df.loc[metadata_df['Subject ID'].isin(best_train_subjects_set), 'Image path']
        .map(image_path2index_dict)
        .unique()
    )
    test_indices = (
        metadata_df.loc[metadata_df['Subject ID'].isin(best_test_subjects_set), 'Image path']
        .map(image_path2index_dict)
        .unique()
    )

    if verbose:
        print('#' * 80)
        print('Best train/test split class distributions:')
        print('#' * 80)
        print(best_class_distribution)
        print('#' * 80)
        print(
            (
                f'{best_train_subjects_set.size} patients in train set, '
                f'{best_test_subjects_set.size} patients in test set'
            )
        )
        print(
            (
                f'{train_indices.size} images in train set, '
                f'{test_indices.size} images in test set'
            )
        )
        print('#' * 80)

    train_subset = Subset(dataset, train_indices)
    test_subset = Subset(dataset, test_indices)

    return train_subset, test_subset


# if __name__ == '__main__':

#     import os

#     metadata_df = pd.read_excel(
#         os.path.join('C:/Users/makov/Desktop/data_edema', 'metadata.xlsx')
#     ).fillna({'Class ID': -1})
#     for img_idx, (img_path, img_objects) in enumerate(metadata_df.groupby('Image path')):
#         annotations = {k: defaultdict(list) for k in img_objects['Figure'].unique()}
#         print(annotations)

#         for _, data in img_objects[['Figure', 'x1', 'y1', 'Mask', 'Points']].iterrows():
#             if pd.notna(data['Mask']):
#                 annotations[data['Figure']]['bitmaps'].append(data.loc['x1':'Mask'].to_dict())
#             else:
#                 annotations[data['Figure']]['polygons'].append(parse_coord_string(data['Points']))
# print(type(data['Points']))
# print(annotations[data['Figure']]['polygons'])
# annotations[data['Figure']]['polygons'].append(parse_coord_string(data['Points']))<|MERGE_RESOLUTION|>--- conflicted
+++ resolved
@@ -14,9 +14,10 @@
 from tools.utils_sly import FIGURE_MAP, convert_base64_to_image
 
 
-FINDINGS_DTYPE = torch.float32
+FINDINGS_DTYPE = torch.float
 IMAGE_DTYPE = torch.float
 MASK_DTYPE = np.float
+TENSOR_DTYPE = torch.float32
 # all relevant edema findings for which masks will be prepared subsequently
 EDEMA_FINDINGS = ['No_findings'] + [k for k in FIGURE_MAP.keys() if k != 'Heart']
 
@@ -117,20 +118,12 @@
     return masks, findings, default_mask_value
 
 
-<<<<<<< HEAD
 def resize_and_create_masks(
     image: Image.Image,
     annotations: Dict,
     target_size: Tuple[int, int],
     linelike_finding_width: int = 15,
-) -> Tuple[np.ndarray, List[np.ndarray], List[int]]:
-=======
-def resize_and_create_masks(image: Image.Image,
-                            annotations: Dict,
-                            target_size: Tuple[int, int],
-                            linelike_finding_width: int = 15,
-                            ) -> Tuple[np.ndarray, List[np.ndarray], torch.Tensor]:
->>>>>>> 06ffc647
+) -> Tuple[np.ndarray, List[np.ndarray], torch.Tensor]:
 
     """
 
@@ -197,20 +190,14 @@
     return image_resized, masks_resized, findings
 
 
-<<<<<<< HEAD
 def combine_image_and_masks(
     transformed_image: torch.Tensor,
     transformed_masks: List[torch.Tensor],
 ) -> torch.Tensor:
-    transformed_image = [transformed_image]
-=======
-def combine_image_and_masks(transformed_image: torch.Tensor,
-                            transformed_masks: List[torch.Tensor],
-                            ) -> torch.Tensor:
     transformed_image = [transformed_image.to(dtype=IMAGE_DTYPE)]
->>>>>>> 06ffc647
     expanded_masks = [m.expand(1, -1, -1) for m in transformed_masks]
     tensor = torch.cat(transformed_image + expanded_masks, dim=0)
+    tensor = tensor.to(dtype=TENSOR_DTYPE)
 
     return tensor
 
