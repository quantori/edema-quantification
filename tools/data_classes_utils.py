--- conflicted
+++ resolved
@@ -195,23 +195,14 @@
     return tensor
 
 
-<<<<<<< HEAD
 def split_dataset(
     dataset: Dataset,
     train_share: float,
     metadata_df: pd.DataFrame,
-    show_class_distributions: bool = False,
+    n_split_trials: int = 500,
+    ensure_all_classes_in_splits: bool = True,
     verbose: bool = False,
 ) -> Tuple[Subset, Subset]:
-=======
-def split_dataset(dataset: Dataset,
-                  train_share: float,
-                  metadata_df: pd.DataFrame,
-                  n_split_trials: int = 500,
-                  ensure_all_classes_in_splits: bool = True,
-                  verbose: bool = False,
-                  ) -> Tuple[Subset, Subset]:
->>>>>>> 4175d7bd
 
     rmsd_min = np.inf
     best_train_subjects_set = None
@@ -220,12 +211,14 @@
 
     for i in range(n_split_trials):
         # shuffle df and split into two subsets based on Subject IDs
-        grouped = metadata_df.sample(frac=1.0, random_state=i) \
-                             .reset_index(drop=True) \
-                             .groupby('Subject ID', sort=False)['Image path'] \
-                             .nunique() \
-                             .cumsum() \
-                             .transform(lambda s: s / s.max())
+        grouped = (
+            metadata_df.sample(frac=1.0, random_state=i)
+            .reset_index(drop=True)
+            .groupby('Subject ID', sort=False)['Image path']
+            .nunique()
+            .cumsum()
+            .transform(lambda s: s / s.max())
+        )
 
         train_subjects = grouped[grouped < train_share].index
         test_subjects = grouped[grouped >= train_share].index
@@ -234,15 +227,9 @@
         dfc.loc[dfc['Subject ID'].isin(train_subjects), 'train_test_set'] = 'train'
         dfc.loc[dfc['Subject ID'].isin(test_subjects), 'train_test_set'] = 'test'
 
-<<<<<<< HEAD
-        df_percentages = (
+        dfc_percentages = (
             dfc.groupby('train_test_set')['Class ID'].value_counts(normalize=True).unstack()
         )
-=======
-        dfc_percentages = dfc.groupby('train_test_set')['Class ID'] \
-                             .value_counts(normalize=True) \
-                             .unstack()
->>>>>>> 4175d7bd
 
         if ensure_all_classes_in_splits:
             # if there is any NAN, it means that the splits do not contain all classes
@@ -258,16 +245,26 @@
             best_class_distribution = dfc_percentages
 
     if best_class_distribution is None:
-        raise RuntimeError((f'{n_split_trials} split trials were not enough to split dataset. '
-                            'Consider increasing n_split_trials parameter '
-                            'or set ensure_all_classes_in_splits to False'))
+        raise RuntimeError(
+            (
+                f'{n_split_trials} split trials were not enough to split dataset. '
+                'Consider increasing n_split_trials parameter '
+                'or set ensure_all_classes_in_splits to False'
+            )
+        )
 
     unique_image_paths = metadata_df['Image path'].unique()
     image_path2index_dict = dict(zip(unique_image_paths, range(unique_image_paths.size)))
-    train_indices = metadata_df.loc[metadata_df['Subject ID'].isin(best_train_subjects_set),
-                                    'Image path'].map(image_path2index_dict).unique()
-    test_indices = metadata_df.loc[metadata_df['Subject ID'].isin(best_test_subjects_set),
-                                   'Image path'].map(image_path2index_dict).unique()
+    train_indices = (
+        metadata_df.loc[metadata_df['Subject ID'].isin(best_train_subjects_set), 'Image path']
+        .map(image_path2index_dict)
+        .unique()
+    )
+    test_indices = (
+        metadata_df.loc[metadata_df['Subject ID'].isin(best_test_subjects_set), 'Image path']
+        .map(image_path2index_dict)
+        .unique()
+    )
 
     if verbose:
         print('#' * 80)
@@ -275,10 +272,18 @@
         print('#' * 80)
         print(best_class_distribution)
         print('#' * 80)
-        print((f'{best_train_subjects_set.size} patients in train set, '
-               f'{best_test_subjects_set.size} patients in test set'))
-        print((f'{train_indices.size} images in train set, '
-               f'{test_indices.size} images in test set'))
+        print(
+            (
+                f'{best_train_subjects_set.size} patients in train set, '
+                f'{best_test_subjects_set.size} patients in test set'
+            )
+        )
+        print(
+            (
+                f'{train_indices.size} images in train set, '
+                f'{test_indices.size} images in test set'
+            )
+        )
         print('#' * 80)
 
     train_subset = Subset(dataset, train_indices)
@@ -287,22 +292,22 @@
     return train_subset, test_subset
 
 
-if __name__ == '__main__':
-
-    import os
-
-    metadata_df = pd.read_excel(
-        os.path.join('C:/Users/makov/Desktop/data_edema', 'metadata.xlsx')
-    ).fillna({'Class ID': -1})
-    for img_idx, (img_path, img_objects) in enumerate(metadata_df.groupby('Image path')):
-        annotations = {k: defaultdict(list) for k in img_objects['Figure'].unique()}
-        print(annotations)
-
-        for _, data in img_objects[['Figure', 'x1', 'y1', 'Mask', 'Points']].iterrows():
-            if pd.notna(data['Mask']):
-                annotations[data['Figure']]['bitmaps'].append(data.loc['x1':'Mask'].to_dict())
-            else:
-                annotations[data['Figure']]['polygons'].append(parse_coord_string(data['Points']))
-            # print(type(data['Points']))
-            # print(annotations[data['Figure']]['polygons'])
-            # annotations[data['Figure']]['polygons'].append(parse_coord_string(data['Points']))+# if __name__ == '__main__':
+
+#     import os
+
+#     metadata_df = pd.read_excel(
+#         os.path.join('C:/Users/makov/Desktop/data_edema', 'metadata.xlsx')
+#     ).fillna({'Class ID': -1})
+#     for img_idx, (img_path, img_objects) in enumerate(metadata_df.groupby('Image path')):
+#         annotations = {k: defaultdict(list) for k in img_objects['Figure'].unique()}
+#         print(annotations)
+
+#         for _, data in img_objects[['Figure', 'x1', 'y1', 'Mask', 'Points']].iterrows():
+#             if pd.notna(data['Mask']):
+#                 annotations[data['Figure']]['bitmaps'].append(data.loc['x1':'Mask'].to_dict())
+#             else:
+#                 annotations[data['Figure']]['polygons'].append(parse_coord_string(data['Points']))
+# print(type(data['Points']))
+# print(annotations[data['Figure']]['polygons'])
+# annotations[data['Figure']]['polygons'].append(parse_coord_string(data['Points']))