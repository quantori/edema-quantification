--- conflicted
+++ resolved
@@ -14,8 +14,12 @@
 from tools.utils_sly import FIGURE_MAP, convert_base64_to_image
 
 
-__all__ = ['resize_and_create_masks', 'split_dataset',
-           'combine_image_and_masks', 'parse_coord_string']
+__all__ = [
+    'resize_and_create_masks',
+    'split_dataset',
+    'combine_image_and_masks',
+    'parse_coord_string',
+]
 
 
 FINDINGS_DTYPE = torch.float32
@@ -185,8 +189,7 @@
         resize_transform = A.augmentations.geometric.Resize(height_new, width_new)
 
     # make image and masks resize operations
-<<<<<<< HEAD
-    # image is padded with 0 and masks with default_mask_value (0/1)
+    # image is padded with 0 and masks with default_mask_value (0 or 1)
     transform = A.Compose(
         [
             resize_transform,
@@ -199,15 +202,6 @@
             ),
         ]
     )
-=======
-    # image is padded with 0 and masks with default_mask_value (0 or 1)
-    transform = A.Compose([
-        resize_transform,
-        A.augmentations.geometric.PadIfNeeded(height_new, width_new,
-                                              border_mode=cv2.BORDER_CONSTANT,
-                                              value=0, mask_value=default_mask_value)
-    ])
->>>>>>> 80aa552d
 
     transformed = transform(image=image_arr, masks=masks)
     image_resized = transformed['image']
@@ -230,7 +224,6 @@
     return tensor
 
 
-<<<<<<< HEAD
 def split_dataset(
     dataset: Dataset,
     train_share: float,
@@ -239,14 +232,6 @@
     ensure_all_classes_in_splits: bool = True,
     verbose: bool = False,
 ) -> Tuple[Subset, Subset]:
-=======
-def split_dataset(dataset: Dataset,
-                  train_share: float,
-                  metadata_df: pd.DataFrame,
-                  n_split_trials: int = 500,
-                  ensure_all_classes_in_splits: bool = True,
-                  verbose: bool = False,
-                  ) -> Tuple[Subset, Subset]:
     """
 
     Args:
@@ -256,7 +241,6 @@
         n_split_trials: number of dataset split trials, basically number of data shuffles
         ensure_all_classes_in_splits: check whether objects of all classes are present in both test and train part
         verbose: show info about the best obtained train/test split
->>>>>>> 80aa552d
 
     Returns:
         train_subset: train subset
@@ -270,7 +254,7 @@
 
     for i in range(n_split_trials):
         # shuffle df and split into two subsets based on Subject IDs
-<<<<<<< HEAD
+        # since we avoid putting images from the same patient both in train and test sets
         grouped = (
             metadata_df.sample(frac=1.0, random_state=i)
             .reset_index(drop=True)
@@ -279,15 +263,6 @@
             .cumsum()
             .transform(lambda s: s / s.max())
         )
-=======
-        # since we avoid putting images from the same patient both in train and test sets
-        grouped = metadata_df.sample(frac=1.0, random_state=i) \
-                             .reset_index(drop=True) \
-                             .groupby('Subject ID', sort=False)['Image path'] \
-                             .nunique() \
-                             .cumsum() \
-                             .transform(lambda s: s / s.max())
->>>>>>> 80aa552d
 
         train_subjects = grouped[grouped < train_share].index
         test_subjects = grouped[grouped >= train_share].index
